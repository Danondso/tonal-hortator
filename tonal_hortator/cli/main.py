#!/usr/bin/env python3
"""
Main CLI interface for Tonal Hortator
"""

import argparse
import logging
import sys
<<<<<<< HEAD
import sqlite3
import numpy as np
=======
from typing import Optional
>>>>>>> 05fa01fb

from tonal_hortator.core.playlist_generator import LocalPlaylistGenerator
from tonal_hortator.core.track_embedder import LocalTrackEmbedder
from tonal_hortator.utils.apple_music import open_in_apple_music
from tonal_hortator.utils.library_parser import LibraryParser

# Configure logging
logging.basicConfig(
    level=logging.INFO, format="%(asctime)s - %(name)s - %(levelname)s - %(message)s"
)
logging.getLogger("httpx").setLevel(logging.WARNING)
logger = logging.getLogger(__name__)


def generate_playlist(
    query: Optional[str] = None,
    max_tracks: int = 20,
    min_similarity: float = 0.3,
    auto_open: bool = False,
) -> bool:
    """Generate a playlist with optional Apple Music opening"""
    try:
        logger.info("🚀 Starting playlist generation")

        generator = LocalPlaylistGenerator()

        # Get embedding stats
        stats = generator.track_embedder.get_embedding_stats()
        logger.info(f"📊 Database stats: {stats}")

        if stats["tracks_with_embeddings"] == 0:
            logger.warning("No embeddings found. Please run embed_tracks first.")
            return False

        # Interactive mode if no query provided
        if not query:
            print("\n🎵 Tonal Hortator - Local Playlist Generator")
            print("=" * 50)

            while True:
                query = input(
                    "\nEnter your playlist query (or 'quit' to exit): "
                ).strip()

                if query.lower() in ["quit", "exit", "q"]:
                    break

                if not query:
                    print("Please enter a query.")
                    continue

                _generate_single_playlist(
                    generator, query, max_tracks, min_similarity, auto_open
                )
        else:
            # Non-interactive mode
            return _generate_single_playlist(
                generator, query, max_tracks, min_similarity, auto_open
            )

        print("\n👋 Thanks for using Tonal Hortator!")
        return True

    except Exception as e:
        logger.error(f"❌ Error in playlist generation: {e}")
        return False


def _generate_single_playlist(
    generator: LocalPlaylistGenerator,
    query: str,
    max_tracks: int,
    min_similarity: float,
    auto_open: bool,
) -> bool:
    """Generate a single playlist"""
    try:
        # Generate playlist
        tracks = generator.generate_playlist(query, max_tracks, min_similarity)

        if not tracks:
            print("❌ No tracks found for your query. Try a different search term.")
            return False

        # Print summary
        generator.print_playlist_summary(tracks, query)

        # Save playlist
        filepath = generator.save_playlist_m3u(tracks, query)
        print(f"✅ Playlist saved to: {filepath}")

        # Open in Apple Music if requested
        if auto_open:
            open_in_apple_music(filepath)
        else:
            # Ask user
            open_music = input("Open in Apple Music? (y/n): ").strip().lower()
            if open_music in ["y", "yes"]:
                open_in_apple_music(filepath)

        return True

    except Exception as e:
        logger.error(f"❌ Error generating playlist: {e}")
        print(f"❌ Error: {e}")
        return False


def embed_tracks(batch_size: int = 100) -> bool:
    """Embed all tracks in the database"""
    try:
        logger.info("🚀 Starting track embedding process")

        embedder = LocalTrackEmbedder()

        # Get current stats
        stats = embedder.get_embedding_stats()
        logger.info(f"📊 Current embedding stats: {stats}")

        # Embed all tracks
        if stats["tracks_without_embeddings"] > 0:
            logger.info(
                f"🔄 Embedding {stats['tracks_without_embeddings']} tracks with batch size {batch_size}..."
            )
            embedded_count = embedder.embed_all_tracks()
            logger.info(f"✅ Successfully embedded {embedded_count} tracks")
        else:
            logger.info("✅ All tracks already have embeddings")

        # Get final stats
        final_stats = embedder.get_embedding_stats()
        logger.info(f"📊 Final embedding stats: {final_stats}")

        return True

    except Exception as e:
        logger.error(f"❌ Error in embedding process: {e}")
        return False


def import_library(xml_path: str, db_path: str = "music_library.db") -> bool:
    """Parse the Apple Music XML library and populate the database."""
    try:
        logger.info(f"🚀 Starting library import from: {xml_path}")
        parser = LibraryParser(db_path=db_path)
        inserted_count = parser.parse_library(xml_path=xml_path)
        logger.info(f"✅ Library import complete. Added {inserted_count} new tracks.")

        # After importing, it's good practice to embed the new tracks
        if inserted_count > 0:
            logger.info("Proceeding to embed new tracks...")
            embedder = LocalTrackEmbedder(db_path=db_path)
            embedded_count = embedder.embed_all_tracks()
            logger.info(f"✅ Successfully embedded {embedded_count} new tracks.")

        return True

    except Exception as e:
        logger.error(f"❌ Error during library import: {e}")
        return False


<<<<<<< HEAD
def cleanup_embeddings(db_path: str = "music_library.db"):
    """Clean up invalid embeddings from the database"""
    try:
        logger.info(f"🔍 Cleaning up embeddings in: {db_path}")
        conn = sqlite3.connect(db_path)
        cur = conn.cursor()

        # Count total embeddings
        cur.execute("SELECT COUNT(*) FROM track_embeddings")
        total = cur.fetchone()[0]

        # Find invalid embeddings (empty or wrong dimension)
        cur.execute("SELECT track_id, embedding FROM track_embeddings")
        to_delete = []
        EMBEDDING_DIM = 768  # For nomic-embed-text
        
        for track_id, blob in cur.fetchall():
            try:
                arr = np.frombuffer(blob, dtype=np.float32)
                if arr.size != EMBEDDING_DIM:
                    to_delete.append(track_id)
            except Exception:
                to_delete.append(track_id)

        # Delete invalid embeddings
        for track_id in to_delete:
            cur.execute("DELETE FROM track_embeddings WHERE track_id = ?", (track_id,))
        conn.commit()

        logger.info(f"✅ Removed {len(to_delete)} invalid embeddings out of {total} total.")
        if to_delete:
            logger.info(f"🗑️  Track IDs removed: {to_delete}")
        else:
            logger.info("🎉 No invalid embeddings found!")
        
        conn.close()
        return True

    except Exception as e:
        logger.error(f"❌ Error during cleanup: {e}")
        return False


def main():
=======
def main() -> int:
>>>>>>> 05fa01fb
    """Main CLI entry point"""
    parser = argparse.ArgumentParser(
        description="Tonal Hortator - AI-powered local music playlist generator",
        formatter_class=argparse.RawDescriptionHelpFormatter,
        epilog="""
Examples:
  tonal-hortator generate "upbeat rock songs"
  tonal-hortator generate --max-tracks 30 --auto-open
  tonal-hortator embed
  tonal-hortator interactive
  tonal-hortator import-library "/path/to/your/library.xml"
<<<<<<< HEAD
  tonal-hortator cleanup
        """
=======
        """,
>>>>>>> 05fa01fb
    )

    subparsers = parser.add_subparsers(dest="command", help="Available commands")

    # Generate playlist command
    gen_parser = subparsers.add_parser("generate", help="Generate a playlist")
    gen_parser.add_argument("query", nargs="?", help="Search query for playlist")
    gen_parser.add_argument(
        "--max-tracks", type=int, default=20, help="Maximum tracks in playlist"
    )
    gen_parser.add_argument(
        "--min-similarity", type=float, default=0.3, help="Minimum similarity threshold"
    )
    gen_parser.add_argument(
        "--auto-open", action="store_true", help="Automatically open in Apple Music"
    )

    # Embed tracks command
    embed_parser = subparsers.add_parser("embed", help="Embed all tracks in database")
    embed_parser.add_argument(
        "--batch-size", type=int, default=100, help="Batch size for embedding"
    )

    # Import library command
    import_parser = subparsers.add_parser(
        "import-library", help="Import tracks from Apple Music XML library"
    )
    import_parser.add_argument(
        "xml_path", help="Path to the Apple Music XML library file"
    )
    import_parser.add_argument(
        "--db-path", default="music_library.db", help="Path to the SQLite database file"
    )

    # Interactive command
<<<<<<< HEAD
    interactive_parser = subparsers.add_parser('interactive', help='Start interactive playlist generator')
    interactive_parser.add_argument('--max-tracks', type=int, default=20, help='Maximum tracks in playlist')
    interactive_parser.add_argument('--min-similarity', type=float, default=0.3, help='Minimum similarity threshold')
    interactive_parser.add_argument('--auto-open', action='store_true', help='Automatically open in Apple Music')
    
    # Cleanup command
    cleanup_parser = subparsers.add_parser('cleanup', help='Clean up invalid embeddings from database')
    cleanup_parser.add_argument('--db-path', default='music_library.db', help='Path to the SQLite database file')
    
=======
    interactive_parser = subparsers.add_parser(
        "interactive", help="Start interactive playlist generator"
    )
    interactive_parser.add_argument(
        "--max-tracks", type=int, default=20, help="Maximum tracks in playlist"
    )
    interactive_parser.add_argument(
        "--min-similarity", type=float, default=0.3, help="Minimum similarity threshold"
    )
    interactive_parser.add_argument(
        "--auto-open", action="store_true", help="Automatically open in Apple Music"
    )

>>>>>>> 05fa01fb
    args = parser.parse_args()

    if not args.command:
        parser.print_help()
        return 1

    try:
        if args.command == "generate":
            success = generate_playlist(
                query=args.query,
                max_tracks=args.max_tracks,
                min_similarity=args.min_similarity,
                auto_open=args.auto_open,
            )
        elif args.command == "embed":
            success = embed_tracks(batch_size=args.batch_size)
        elif args.command == "import-library":
            success = import_library(xml_path=args.xml_path, db_path=args.db_path)
        elif args.command == "interactive":
            success = generate_playlist(
                max_tracks=args.max_tracks,
                min_similarity=args.min_similarity,
                auto_open=args.auto_open,
            )  # Interactive mode
        elif args.command == 'cleanup':
            success = cleanup_embeddings(db_path=args.db_path)
        else:
            parser.print_help()
            return 1

        return 0 if success else 1

    except KeyboardInterrupt:
        print("\n👋 Goodbye!")
        return 0
    except Exception as e:
        logger.error(f"❌ Unexpected error: {e}")
        return 1


if __name__ == "__main__":
    sys.exit(main())<|MERGE_RESOLUTION|>--- conflicted
+++ resolved
@@ -6,12 +6,7 @@
 import argparse
 import logging
 import sys
-<<<<<<< HEAD
-import sqlite3
-import numpy as np
-=======
 from typing import Optional
->>>>>>> 05fa01fb
 
 from tonal_hortator.core.playlist_generator import LocalPlaylistGenerator
 from tonal_hortator.core.track_embedder import LocalTrackEmbedder
@@ -174,54 +169,7 @@
         return False
 
 
-<<<<<<< HEAD
-def cleanup_embeddings(db_path: str = "music_library.db"):
-    """Clean up invalid embeddings from the database"""
-    try:
-        logger.info(f"🔍 Cleaning up embeddings in: {db_path}")
-        conn = sqlite3.connect(db_path)
-        cur = conn.cursor()
-
-        # Count total embeddings
-        cur.execute("SELECT COUNT(*) FROM track_embeddings")
-        total = cur.fetchone()[0]
-
-        # Find invalid embeddings (empty or wrong dimension)
-        cur.execute("SELECT track_id, embedding FROM track_embeddings")
-        to_delete = []
-        EMBEDDING_DIM = 768  # For nomic-embed-text
-        
-        for track_id, blob in cur.fetchall():
-            try:
-                arr = np.frombuffer(blob, dtype=np.float32)
-                if arr.size != EMBEDDING_DIM:
-                    to_delete.append(track_id)
-            except Exception:
-                to_delete.append(track_id)
-
-        # Delete invalid embeddings
-        for track_id in to_delete:
-            cur.execute("DELETE FROM track_embeddings WHERE track_id = ?", (track_id,))
-        conn.commit()
-
-        logger.info(f"✅ Removed {len(to_delete)} invalid embeddings out of {total} total.")
-        if to_delete:
-            logger.info(f"🗑️  Track IDs removed: {to_delete}")
-        else:
-            logger.info("🎉 No invalid embeddings found!")
-        
-        conn.close()
-        return True
-
-    except Exception as e:
-        logger.error(f"❌ Error during cleanup: {e}")
-        return False
-
-
-def main():
-=======
 def main() -> int:
->>>>>>> 05fa01fb
     """Main CLI entry point"""
     parser = argparse.ArgumentParser(
         description="Tonal Hortator - AI-powered local music playlist generator",
@@ -233,12 +181,7 @@
   tonal-hortator embed
   tonal-hortator interactive
   tonal-hortator import-library "/path/to/your/library.xml"
-<<<<<<< HEAD
-  tonal-hortator cleanup
-        """
-=======
         """,
->>>>>>> 05fa01fb
     )
 
     subparsers = parser.add_subparsers(dest="command", help="Available commands")
@@ -274,17 +217,6 @@
     )
 
     # Interactive command
-<<<<<<< HEAD
-    interactive_parser = subparsers.add_parser('interactive', help='Start interactive playlist generator')
-    interactive_parser.add_argument('--max-tracks', type=int, default=20, help='Maximum tracks in playlist')
-    interactive_parser.add_argument('--min-similarity', type=float, default=0.3, help='Minimum similarity threshold')
-    interactive_parser.add_argument('--auto-open', action='store_true', help='Automatically open in Apple Music')
-    
-    # Cleanup command
-    cleanup_parser = subparsers.add_parser('cleanup', help='Clean up invalid embeddings from database')
-    cleanup_parser.add_argument('--db-path', default='music_library.db', help='Path to the SQLite database file')
-    
-=======
     interactive_parser = subparsers.add_parser(
         "interactive", help="Start interactive playlist generator"
     )
@@ -298,7 +230,6 @@
         "--auto-open", action="store_true", help="Automatically open in Apple Music"
     )
 
->>>>>>> 05fa01fb
     args = parser.parse_args()
 
     if not args.command:
