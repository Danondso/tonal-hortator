--- conflicted
+++ resolved
@@ -1485,8 +1485,6 @@
             logger.error(f"❌ Error checking artist in database: {e}")
             return False
 
-<<<<<<< HEAD
-=======
     def _record_playlist_generation_feedback(
         self,
         query: str,
@@ -1520,7 +1518,6 @@
         except Exception as e:
             logger.error(f"❌ Error recording playlist generation feedback: {e}")
 
->>>>>>> 08cdc55d
 
 def _check_embeddings_available(generator: LocalPlaylistGenerator) -> bool:
     """Check if embeddings are available in the database"""
